import {
  FileSystemAdapter,
  MarkdownSourceView,
  MarkdownView,
  normalizePath,
  Plugin,
  TFile,
} from 'obsidian';
import { watch } from 'original-fs';
import * as path from 'path';
import * as CodeMirror from 'codemirror';
import PromiseWorker from 'promise-worker';

import {
  InsertCitationModal,
  InsertNoteLinkModal,
  OpenNoteModal,
} from './modals';

import { CitationSettingTab, CitationsPluginSettings } from './settings';
import {
  Entry,
  EntryData,
  EntryBibLaTeXAdapter,
  EntryCSLAdapter,
  IIndexable,
  Library,
} from './types';
import {
  DISALLOWED_FILENAME_CHARACTERS_RE,
  formatTemplate,
  Notifier,
} from './util';
import LoadWorker from 'web-worker:./worker';

export default class CitationPlugin extends Plugin {
  settings: CitationsPluginSettings;
  library: Library = {};

  private _loadWorker = new LoadWorker();
  private loadWorker: PromiseWorker = new PromiseWorker(this._loadWorker);

  loadErrorNotifier = new Notifier(
    'Unable to load citations. Please update Citations plugin settings.',
  );
  literatureNoteErrorNotifier = new Notifier(
    'Unable to access literature note. Please check that the literature note folder exists, or update the Citations plugin settings.',
  );

  get editor(): CodeMirror.Editor {
    const view = this.app.workspace.activeLeaf.view;
    if (!(view instanceof MarkdownView)) return null;

    const sourceView = view.sourceMode;
    return (sourceView as MarkdownSourceView).cmEditor;
  }

  async loadSettings(): Promise<void> {
    this.settings = new CitationsPluginSettings();

    const loadedSettings = await this.loadData();
    if (!loadedSettings) return;

    const toLoad = [
      'citationExportPath',
      'citationExportFormat',
      'literatureNoteTitleTemplate',
      'literatureNoteFolder',
      'literatureNoteContentTemplate',
      'markdownCitationTemplate',
      'alternativeMarkdownCitationTemplate',
    ];
    toLoad.forEach((setting) => {
      if (setting in loadedSettings) {
        (this.settings as IIndexable)[setting] = loadedSettings[setting];
      }
    });
  }

  async saveSettings(): Promise<void> {
    await this.saveData(this.settings);
  }

  onload(): void {
    this.loadSettings().then(() => this.init());
  }

  async init(): Promise<void> {
    if (this.settings.citationExportPath) {
      // Load library for the first time
      this.loadLibrary();

      // Set up a watcher to refresh whenever the export is updated
      //
      // TODO this gets triggered a lot when the library is re-exported, with
      // "evt" always "change". Fine to just wastefully respond every time,
      // from what I can see
      try {
        watch(this.settings.citationExportPath, () => {
          this.loadLibrary();
        });
      } catch {
        this.loadErrorNotifier.show();
      }
    } else {
      // TODO show warning?
    }

    this.addCommand({
      id: 'open-literature-note',
      name: 'Open literature note',
      hotkeys: [{ modifiers: ['Ctrl', 'Shift'], key: 'o' }],
      callback: () => {
        const modal = new OpenNoteModal(this.app, this);
        modal.open();
      },
    });

    this.addCommand({
      id: 'insert-citation',
      name: 'Insert literature note link',
      hotkeys: [{ modifiers: ['Ctrl', 'Shift'], key: 'e' }],
      callback: () => {
        const modal = new InsertNoteLinkModal(this.app, this);
        modal.open();
      },
    });

    this.addCommand({
      id: 'insert-markdown-citation',
      name: 'Insert Markdown citation',
      callback: () => {
        const modal = new InsertCitationModal(this.app, this);
        modal.open();
      },
    });

    this.addSettingTab(new CitationSettingTab(this.app, this));
  }

  /**
   * Resolve a provided library path, allowing for relative paths rooted at
   * the vault directory.
   */
  resolveLibraryPath(rawPath: string): string {
    const vaultRoot =
      this.app.vault.adapter instanceof FileSystemAdapter
        ? this.app.vault.adapter.getBasePath()
        : '/';
    return path.resolve(vaultRoot, rawPath);
  }

  async loadLibrary(): Promise<Library> {
    console.debug('Citation plugin: Reloading library');
    if (this.settings.citationExportPath) {
      const filePath = this.resolveLibraryPath(
        this.settings.citationExportPath,
      );
<<<<<<< HEAD
      return (
        FileSystemAdapter.readLocalFile(filePath)
          .then((buffer) => {
            // If there is a remaining error message, hide it
            this.loadErrorNotifier.hide();

            this.onLibraryUpdate(buffer);
          })
          .catch(() => this.loadErrorNotifier.show())
          // Return Promise which resolves only when library is loaded
          .then()
      );
=======
      return FileSystemAdapter.readLocalFile(filePath)
        .then((buffer) => {
          // If there is a remaining error message, hide it
          this.loadErrorNotifier.hide();

          // Decode file as UTF-8.
          const dataView = new DataView(buffer);
          const decoder = new TextDecoder('utf8');
          const value = decoder.decode(dataView);

          return this.loadWorker.postMessage({
            databaseRaw: value,
            databaseType: this.settings.citationExportFormat,
          });
        })
        .then((entries: EntryData[]) => {
          let adapter: new (data: EntryData) => Entry;
          let idKey: string;

          switch (this.settings.citationExportFormat) {
            case 'biblatex':
              adapter = EntryBibLaTeXAdapter;
              idKey = 'key';
              break;
            case 'csl-json':
              adapter = EntryCSLAdapter;
              idKey = 'id';
              break;
          }

          this.library = Object.fromEntries(
            entries.map((e) => [(e as IIndexable)[idKey], new adapter(e)]),
          );

          return this.library;
        })
        .catch((e) => {
          console.error(e);
          this.loadErrorNotifier.show();

          return null;
        });
>>>>>>> e07ecf21
    } else {
      console.warn(
        'Citations plugin: citation export path is not set. Please update plugin settings.',
      );
    }
  }

  TEMPLATE_VARIABLES = {
    citekey: 'Unique citekey',
    abstract: '',
    authorString: 'Comma-separated list of author names',
    containerTitle:
      'Title of the container holding the reference (e.g. book title for a book chapter, or the journal title for a journal article)',
    DOI: '',
    page: 'Page or page range',
    title: '',
    URL: '',
    year: 'Publication year',
    zoteroSelectURI: 'URI to open the reference in Zotero',
  };
  getTemplateVariablesForCitekey(citekey: string): Record<string, string> {
    const entry: Entry = this.library[citekey];
    return {
      citekey: citekey,

      abstract: entry.abstract,
      authorString: entry.authorString,
      containerTitle: entry.containerTitle,
      DOI: entry.DOI,
      page: entry.page,
      title: entry.title,
      URL: entry.URL,
      year: entry.year?.toString(),
      zoteroSelectURI: entry.zoteroSelectURI,
    };
  }

  getTitleForCitekey(citekey: string): string {
    const unsafeTitle = formatTemplate(
      this.settings.literatureNoteTitleTemplate,
      this.getTemplateVariablesForCitekey(citekey),
    );
    return unsafeTitle.replace(DISALLOWED_FILENAME_CHARACTERS_RE, '_');
  }

  getPathForCitekey(citekey: string): string {
    const title = this.getTitleForCitekey(citekey);
    // TODO escape note title
    return path.join(this.settings.literatureNoteFolder, `${title}.md`);
  }

  getInitialContentForCitekey(citekey: string): string {
    return formatTemplate(
      this.settings.literatureNoteContentTemplate,
      this.getTemplateVariablesForCitekey(citekey),
    );
  }

  getMarkdownCitationForCitekey(citekey: string): string {
    return formatTemplate(
      this.settings.markdownCitationTemplate,
      this.getTemplateVariablesForCitekey(citekey),
    );
  }

  getAlternativeMarkdownCitationForCitekey(citekey: string): string {
    return formatTemplate(
      this.settings.alternativeMarkdownCitationTemplate,
      this.getTemplateVariablesForCitekey(citekey),
    );
  }

  async getOrCreateLiteratureNoteFile(citekey: string): Promise<TFile> {
    const path = this.getPathForCitekey(citekey);
    let file = this.app.vault.getAbstractFileByPath(normalizePath(path));

    if (file == null) {
      try {
        file = await this.app.vault.create(
          path,
          this.getInitialContentForCitekey(citekey),
        );
      } catch (exc) {
        this.literatureNoteErrorNotifier.show();
        throw exc;
      }
    }

    return file as TFile;
  }

  async openLiteratureNote(citekey: string, newPane: boolean): Promise<void> {
    this.getOrCreateLiteratureNoteFile(citekey)
      .then((file: TFile) => {
        this.app.workspace.getLeaf(newPane).openFile(file);
      })
      .catch(console.error);
  }

  async insertLiteratureNoteLink(citekey: string): Promise<void> {
    this.getOrCreateLiteratureNoteFile(citekey)
      .then(() => {
        // TODO what is the API for this?
        console.log(this.app.workspace.activeLeaf);

        const title = this.getTitleForCitekey(citekey),
          linkText = `[[${title}]]`;
        // console.log(this.app.metadataCache.fileToLinktext(file, this.app.vault.getRoot().path, true))
        this.editor.replaceRange(linkText, this.editor.getCursor());
      })
      .catch(console.error);
  }

  async insertMarkdownCitation(
    citekey: string,
    alternative = false,
  ): Promise<void> {
    const func = alternative
      ? this.getAlternativeMarkdownCitationForCitekey
      : this.getMarkdownCitationForCitekey;
    const citation = func.bind(this)(citekey);

    this.editor.replaceRange(citation, this.editor.getCursor());
  }
}<|MERGE_RESOLUTION|>--- conflicted
+++ resolved
@@ -156,20 +156,6 @@
       const filePath = this.resolveLibraryPath(
         this.settings.citationExportPath,
       );
-<<<<<<< HEAD
-      return (
-        FileSystemAdapter.readLocalFile(filePath)
-          .then((buffer) => {
-            // If there is a remaining error message, hide it
-            this.loadErrorNotifier.hide();
-
-            this.onLibraryUpdate(buffer);
-          })
-          .catch(() => this.loadErrorNotifier.show())
-          // Return Promise which resolves only when library is loaded
-          .then()
-      );
-=======
       return FileSystemAdapter.readLocalFile(filePath)
         .then((buffer) => {
           // If there is a remaining error message, hide it
@@ -212,7 +198,6 @@
 
           return null;
         });
->>>>>>> e07ecf21
     } else {
       console.warn(
         'Citations plugin: citation export path is not set. Please update plugin settings.',
